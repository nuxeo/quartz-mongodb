--- conflicted
+++ resolved
@@ -146,14 +146,10 @@
                 .withThreadsAllowedToBlockForConnectionMultiplier(
                         jobStore.mongoOptionThreadsAllowedToBlockForConnectionMultiplier)
                 .withSSL(jobStore.mongoOptionEnableSSL, jobStore.mongoOptionSslInvalidHostNameAllowed)
-<<<<<<< HEAD
                 .withTrustStore(jobStore.mongoOptionTrustStorePath, jobStore.mongoOptionTrustStorePassword, jobStore.mongoOptionTrustStoreType)
                 .withKeyStore(jobStore.mongoOptionKeyStorePath, jobStore.mongoOptionKeyStorePassword, jobStore.mongoOptionKeyStoreType)
-                .withWriteTimeout(jobStore.mongoOptionWriteConcernTimeoutMillis)
-=======
                 .withWriteConcernWriteTimeout(jobStore.mongoOptionWriteConcernTimeoutMillis)
                 .withWriteConcernW(jobStore.mongoOptionWriteConcernW)
->>>>>>> e2eaa9a3
                 .build();
     }
 
